--- conflicted
+++ resolved
@@ -27,30 +27,21 @@
 
 ### Bugfixes
 - Basic data saving in `TimeSeriesReaderLogic` works now.
-<<<<<<< HEAD
-- Added remote streamer support to `TimeSeriesReaderLogic`.
-- Ni Finite Sampling Input module now returns digital input channel values in "clicks/counts" per second and not "clicks/counts" per clock cycle 
-=======
 - Fix missing meta info `generation_method_parameters` that occurred for generated sequences with granularity mismatch.
 - Ni Finite Sampling Input module now returns digital input channel values in "clicks/counts" per second and not "clicks/counts" per clock cycle
 - Fix wrong asset name, non-invokable settings for AWG Tek 70k in sequence mode.
 - Fix disfunctional `mw_source_smbv`
 - Fix Keysight AWG sample rate only set-able with too coarse 10 MHz precision
 - Fix various Poimanager crashes 
->>>>>>> b2a53eba
 
 ### New Features
 - Added remote streamer support to `TimeSeriesReaderLogic`.
 - New `qudi.interface.data_instream_interface.SampleTiming` Enum added to `DataInStreamInterface` 
 constraints to allow non-uniform sampling mode.
-<<<<<<< HEAD
-- New hardware module added that implements the HighFinesse wavemeter as a data instream device, replacing the old (non-functional) wavemeter toolchain.
-=======
 - Pulsed and odmr now add fit parameters to saved meta data.
 - New hardware module added that implements the HighFinesse wavemeter as a data instream device, replacing the old (non-functional) wavemeter toolchain.
 - Add option to save waveforms and sequence information for debugging to pulser dummy
 - Introduce plugins to the pulsed toolchain that allow more control over `generation_parameters` and can influence all loaded `pulse_objects`.
->>>>>>> b2a53eba
 
 ### Other
 - Bumped `qudi-core` package minimum version requirement to v1.5.0
