--- conflicted
+++ resolved
@@ -10,14 +10,11 @@
 
 ### New Features
 - support for Zaber (linear) motorized stages (in hardware/motor/zaber_motion)
-<<<<<<< HEAD
+- Overhaul of QDPlot toolchain (GUI and logic) to improve stability and consistency as well as 
+adding minor GUI features.
 - Added mixin `qudi.interface.mixins.process_control_switch.ProcessControlSwitchMixin` to provide 
 optional default implementation satisfying the `SwitchInterface` for process control hardware 
 modules implementing any of the interfaces contained in `qudi.interface.process_control_interface`
-=======
-- Overhaul of QDPlot toolchain (GUI and logic) to improve stability and consistency as well as 
-adding minor GUI features.
->>>>>>> 941b527b
 
 ### Other
 - Bumped `qudi-core` package minimum version requirement to v1.2.0