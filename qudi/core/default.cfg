#  Example Qudi configuration file.
#
#
#
# IMPORTANT: The format of every 'module.Class' line has changed on 28.6.2015.
# =========  The class name now needs to be explicitly given here in the config.
#		  the config line must the form package.module.Class.ClassName
global:
    # list of modules to load when starting
    startup: []

    module_server:
        address: 'localhost'
        port: 12345

    ## For controlling the appearance of the GUI:
    stylesheet: 'qdark.qss'

gui:
    time_series_gui:
        module.Class: 'time_series.time_series_gui.TimeSeriesGui'
        use_antialias: True  # optional, set to False if you encounter performance issues
        connect:
            _time_series_logic_con: time_series_reader_logic

    scanner_gui:
        module.Class: 'scanning.scannergui.ScannerGui'
        image_axes_padding: 0.02
<<<<<<< HEAD
        default_position_unit_prefix: 'u'
        connect:
            scanninglogic: scanning_probe_logic
=======
        connect:
            scanning_logic: scanning_probe_logic
            data_logic: scanning_data_logic
            optimize_logic: scanning_optimize_logic
>>>>>>> b2aaa99e

logic:
    time_series_reader_logic:
        module.Class: 'time_series_reader_logic.TimeSeriesReaderLogic'
        max_frame_rate: 20  # optional (10Hz by default)
        calc_digital_freq: True  # optional (True by default)
        connect:
            _streamer_con: instream_dummy
            #_savelogic_con: <save_logic_name>

    scanning_probe_logic:
        module.Class: 'scanning_probe_logic.ScanningProbeLogic'
        max_history_length: 10
        max_scan_update_interval: 2
        position_update_interval: 1
        connect:
            scanner: scanner_dummy
<<<<<<< HEAD

hardware:
    instream_dummy:
        module.Class: 'dummy.data_instream_dummy.InStreamDummy'
        digital_channels:  # optional, must provide at least one digital or analog channel
            - 'digital 1'
            - 'digital 2'
            - 'digital 3'
        analog_channels:  # optional, must provide at least one digital or analog channel
            - 'analog 1'
            - 'analog 2'
        digital_event_rates:  # optional, must have as many entries as digital_channels or just one
            - 1000
            - 10000
            - 100000
        # digital_event_rates: 100000
        analog_amplitudes:  # optional, must have as many entries as analog_channels or just one
            - 5
            - 10
        # analog_amplitudes: 10  # optional (10V by default)

=======

    scanning_data_logic:
        module.Class: 'scanning_data_logic.ScanningDataLogic'
        max_history_length: 10
        connect:
            scan_logic: scanning_probe_logic

    scanning_optimize_logic:
        module.Class: 'scanning_optimize_logic.ScanningOptimizeLogic'
        connect:
            scan_logic: scanning_probe_logic
            data_logic: scanning_data_logic

hardware:
    instream_dummy:
        module.Class: 'dummy.data_instream_dummy.InStreamDummy'
        digital_channels:  # optional, must provide at least one digital or analog channel
            - 'digital 1'
            - 'digital 2'
            - 'digital 3'
        analog_channels:  # optional, must provide at least one digital or analog channel
            - 'analog 1'
            - 'analog 2'
        digital_event_rates:  # optional, must have as many entries as digital_channels or just one
            - 1000
            - 10000
            - 100000
        # digital_event_rates: 100000
        analog_amplitudes:  # optional, must have as many entries as analog_channels or just one
            - 5
            - 10
        # analog_amplitudes: 10  # optional (10V by default)

>>>>>>> b2aaa99e
    scanner_dummy:
        module.Class: 'dummy.scanning_probe_dummy.ScanningProbeDummy'
        position_ranges:
            'x': [0, 200e-6]
            'y': [0, 200e-6]
            'z': [-100e-6, 100e-6]
        frequency_ranges:
            'x': [0, 10000]
            'y': [0, 10000]
            'z': [0, 5000]
        resolution_ranges:
            'x': [2, 2147483647]
            'y': [2, 2147483647]
            'z': [2, 2147483647]
        position_accuracy:
            'x': 10e-9
            'y': 10e-9
            'z': 50e-9
        spot_density: 1e11<|MERGE_RESOLUTION|>--- conflicted
+++ resolved
@@ -26,16 +26,10 @@
     scanner_gui:
         module.Class: 'scanning.scannergui.ScannerGui'
         image_axes_padding: 0.02
-<<<<<<< HEAD
-        default_position_unit_prefix: 'u'
-        connect:
-            scanninglogic: scanning_probe_logic
-=======
         connect:
             scanning_logic: scanning_probe_logic
             data_logic: scanning_data_logic
             optimize_logic: scanning_optimize_logic
->>>>>>> b2aaa99e
 
 logic:
     time_series_reader_logic:
@@ -53,29 +47,6 @@
         position_update_interval: 1
         connect:
             scanner: scanner_dummy
-<<<<<<< HEAD
-
-hardware:
-    instream_dummy:
-        module.Class: 'dummy.data_instream_dummy.InStreamDummy'
-        digital_channels:  # optional, must provide at least one digital or analog channel
-            - 'digital 1'
-            - 'digital 2'
-            - 'digital 3'
-        analog_channels:  # optional, must provide at least one digital or analog channel
-            - 'analog 1'
-            - 'analog 2'
-        digital_event_rates:  # optional, must have as many entries as digital_channels or just one
-            - 1000
-            - 10000
-            - 100000
-        # digital_event_rates: 100000
-        analog_amplitudes:  # optional, must have as many entries as analog_channels or just one
-            - 5
-            - 10
-        # analog_amplitudes: 10  # optional (10V by default)
-
-=======
 
     scanning_data_logic:
         module.Class: 'scanning_data_logic.ScanningDataLogic'
@@ -109,7 +80,6 @@
             - 10
         # analog_amplitudes: 10  # optional (10V by default)
 
->>>>>>> b2aaa99e
     scanner_dummy:
         module.Class: 'dummy.scanning_probe_dummy.ScanningProbeDummy'
         position_ranges:
