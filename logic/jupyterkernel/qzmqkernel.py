--- conflicted
+++ resolved
@@ -255,33 +255,12 @@
         logging.debug( "send parts: %s" % parts)
         stream.socket.send_multipart(parts)
 
-<<<<<<< HEAD
     def display_data(self, mimetype, fmt_dict, metadata=None):
 
         #fmt_dict, md_dict = formatter(mimetype, obj)
         dataenc = encode_images(fmt_dict)
 
         if mimetype in self.supported_mime:
-=======
-    def display_data(self, msg, mimetype, thing):
-
-        #format = InteractiveShell.instance().display_formatter.format
-        #format_dict, md_dict = format(obj, include=include, exclude=exclude)
-
-        supported_mime = (
-            'text/plain',
-            'text/html',
-            'text/markdown',
-            'text/latex',
-            'application/json',
-            'application/javascript',
-            'image/png',
-            'image/jpeg',
-            'image/svg+xml'
-            )
-        if mimetype in supported_mime:
-
->>>>>>> 2202b412
             content = {
                 'source': '',
                 'data': dataenc,
@@ -635,13 +614,8 @@
 
                 # Give the displayhook a reference to our ExecutionResult so it
                 # can fill in the output value.
-<<<<<<< HEAD
                 self.displayhook.pass_result_ref(result)
-         
-=======
-                #self.displayhook.exec_result = result
-
->>>>>>> 2202b412
+
                 # Execute the user code
                 interactivity = "none" if silent else self.ast_node_interactivity
                 self.run_ast_nodes(
@@ -654,14 +628,9 @@
                 # Reset this so later displayed values do not modify the
                 # ExecutionResult
                 #self.displayhook.exec_result = None
-<<<<<<< HEAD
                 self.displayhook.pass_result_ref(None)
-         
+
                 self.events.trigger('post_execute')
-=======
-
-                #self.events.trigger('post_execute')
->>>>>>> 2202b412
                 if not silent:
                     self.events.trigger('post_run_cell')
 
